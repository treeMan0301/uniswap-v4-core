pragma solidity >=0.6.2;

import "./IUniswapV2ERC20.sol";

interface IUniswapV2Pair is IUniswapV2ERC20 {
    event Mint(address indexed sender, uint amount0, uint amount1);
    event Burn(address indexed sender, uint amount0, uint amount1, address indexed to);
    event Swap(
        address indexed sender,
        uint amount0In,
        uint amount1In,
        uint amount0Out,
        uint amount1Out,
        address indexed to
    );
    event Sync(uint112 reserve0, uint112 reserve1);

    function MINIMUM_LIQUIDITY() external pure returns (uint);
    function factory() external view returns (address);
    function token0() external view returns (address);
    function token1() external view returns (address);
    function getReserves() external view returns (uint112 reserve0, uint112 reserve1, uint32 blockTimestampLast);
    function price0CumulativeLast() external view returns (uint);
    function price1CumulativeLast() external view returns (uint);
    function kLast() external view returns (uint);

    function mint(address to) external returns (uint liquidity);
    function burn(address to) external returns (uint amount0, uint amount1);
    function swap(uint amount0Out, uint amount1Out, address to, bytes calldata data) external;
    function skim(address to) external;
    function sync() external;
<<<<<<< HEAD

    function initialize(address, address) external;
    function initializeSymbol(string calldata) external;
=======
>>>>>>> 06c78831
}<|MERGE_RESOLUTION|>--- conflicted
+++ resolved
@@ -29,10 +29,6 @@
     function swap(uint amount0Out, uint amount1Out, address to, bytes calldata data) external;
     function skim(address to) external;
     function sync() external;
-<<<<<<< HEAD
 
-    function initialize(address, address) external;
     function initializeSymbol(string calldata) external;
-=======
->>>>>>> 06c78831
 }